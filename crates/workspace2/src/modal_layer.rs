use crate::Workspace;
use gpui::{
<<<<<<< HEAD
    div, px, AnyView, AppContext, Component, DispatchPhase, Div, ParentElement, Render,
    StatelessInteractive, Styled, View, ViewContext,
};
use ui::v_stack;

use crate::Workspace;
=======
    div, AnyView, AppContext, Div, ParentElement, Render, StatelessInteractive, View, ViewContext,
};
use std::{any::TypeId, sync::Arc};
>>>>>>> b33ea3c7

pub struct ModalRegistry {
    registered_modals: Vec<(TypeId, Box<dyn Fn(Div<Workspace>) -> Div<Workspace>>)>,
}

pub trait Modal {}

#[derive(Clone)]
pub struct ModalLayer {
    open_modal: Option<AnyView>,
}

pub fn init_modal_registry(cx: &mut AppContext) {
    cx.set_global(ModalRegistry {
        registered_modals: Vec::new(),
    });
}

struct ToggleModal {
    name: String,
}

impl ModalRegistry {
    pub fn register_modal<A: 'static, V, B>(&mut self, action: A, build_view: B)
    where
        V: Render,
        B: Fn(&Workspace, &mut ViewContext<Workspace>) -> Option<View<V>> + 'static,
    {
        let build_view = Arc::new(build_view);

        self.registered_modals.push((
            TypeId::of::<A>(),
            Box::new(move |mut div| {
                let build_view = build_view.clone();

                div.on_action(
<<<<<<< HEAD
                    move |workspace: &mut Workspace,
                          event: &A,
                          phase: DispatchPhase,
                          cx: &mut ViewContext<Workspace>| {
                        if phase == DispatchPhase::Capture {
                            return;
                        }

                        let Some(new_modal) = (build_view)(workspace, cx) else {
                            return;
                        };

=======
                    move |workspace: &mut Workspace, event: &A, cx: &mut ViewContext<Workspace>| {
                        let new_modal = (build_view)(workspace, cx);
>>>>>>> b33ea3c7
                        workspace.modal_layer.update(cx, |modal_layer, _| {
                            modal_layer.open_modal = Some(new_modal.into());
                        });

                        cx.notify();
                    },
                )
            }),
        ));
    }
}

impl ModalLayer {
    pub fn new() -> Self {
        Self { open_modal: None }
    }

    pub fn render(&self, workspace: &Workspace, cx: &ViewContext<Workspace>) -> Div<Workspace> {
        let mut parent = div().relative().size_full();

        for (_, action) in cx.global::<ModalRegistry>().registered_modals.iter() {
            parent = (action)(parent);
        }

        parent.when_some(self.open_modal.as_ref(), |parent, open_modal| {
            let container1 = div()
                .absolute()
                .flex()
                .flex_col()
                .items_center()
                .size_full()
                .top_0()
                .left_0()
                .z_index(400);

            // transparent layer
            let container2 = v_stack().h(px(0.0)).relative().top_20();

            parent.child(container1.child(container2.child(open_modal.clone())))
        })
    }
}

// impl Render for ModalLayer {
//     type Element = Div<Self>;

//     fn render(&mut self, cx: &mut ViewContext<Self>) -> Self::Element {
//         let mut div = div();
//         for (type_id, build_view) in cx.global::<ModalRegistry>().registered_modals {
//             div = div.useful_on_action(
//                 type_id,
//                 Box::new(|this, _: dyn Any, phase, cx: &mut ViewContext<Self>| {
//                     if phase == DispatchPhase::Capture {
//                         return;
//                     }
//                     self.workspace.update(cx, |workspace, cx| {
//                         self.open_modal = Some(build_view(workspace, cx));
//                     });
//                     cx.notify();
//                 }),
//             )
//         }

//         div
//     }
// }<|MERGE_RESOLUTION|>--- conflicted
+++ resolved
@@ -1,17 +1,10 @@
 use crate::Workspace;
 use gpui::{
-<<<<<<< HEAD
-    div, px, AnyView, AppContext, Component, DispatchPhase, Div, ParentElement, Render,
-    StatelessInteractive, Styled, View, ViewContext,
-};
-use ui::v_stack;
-
-use crate::Workspace;
-=======
-    div, AnyView, AppContext, Div, ParentElement, Render, StatelessInteractive, View, ViewContext,
+    div, px, AnyView, AppContext, Component, Div, ParentElement, Render, StatelessInteractive,
+    Styled, View, ViewContext,
 };
 use std::{any::TypeId, sync::Arc};
->>>>>>> b33ea3c7
+use ui::v_stack;
 
 pub struct ModalRegistry {
     registered_modals: Vec<(TypeId, Box<dyn Fn(Div<Workspace>) -> Div<Workspace>>)>,
@@ -48,23 +41,11 @@
                 let build_view = build_view.clone();
 
                 div.on_action(
-<<<<<<< HEAD
-                    move |workspace: &mut Workspace,
-                          event: &A,
-                          phase: DispatchPhase,
-                          cx: &mut ViewContext<Workspace>| {
-                        if phase == DispatchPhase::Capture {
-                            return;
-                        }
-
+                    move |workspace: &mut Workspace, event: &A, cx: &mut ViewContext<Workspace>| {
                         let Some(new_modal) = (build_view)(workspace, cx) else {
                             return;
                         };
 
-=======
-                    move |workspace: &mut Workspace, event: &A, cx: &mut ViewContext<Workspace>| {
-                        let new_modal = (build_view)(workspace, cx);
->>>>>>> b33ea3c7
                         workspace.modal_layer.update(cx, |modal_layer, _| {
                             modal_layer.open_modal = Some(new_modal.into());
                         });
