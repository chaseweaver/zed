--- conflicted
+++ resolved
@@ -152,12 +152,10 @@
         tree_sitter_php::language(),
         vec![Arc::new(php::IntelephenseLspAdapter::new(node_runtime))],
     );
-<<<<<<< HEAD
-    language("nix", tree_sitter_nix::language(), vec![])
-=======
+
     language("elm", tree_sitter_elm::language(), vec![]);
     language("glsl", tree_sitter_glsl::language(), vec![]);
->>>>>>> c32fd576
+    language("nix", tree_sitter_nix::language(), vec![]);
 }
 
 #[cfg(any(test, feature = "test-support"))]
