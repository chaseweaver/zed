--- conflicted
+++ resolved
@@ -10,10 +10,5 @@
 
 [dependencies]
 gpui = { path = "../gpui" }
-<<<<<<< HEAD
-
-anyhow = "1.0.38"
-=======
 anyhow.workspace = true
->>>>>>> ba50b35d
 rust-embed = { version = "6.3", features = ["include-exclude"] }